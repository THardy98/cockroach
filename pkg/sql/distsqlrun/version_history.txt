- Version: 6 (MinAcceptedVersion: 6)
  - The producer<->consumer (FlowStream RPC) protocol has changed: the
    consumer_signal.handshake field was introduced. The handshake messages are
    sent by the server-side of FlowStream informing the producer of the
    consumer's status. The messages would cause a server running the previous
    version to erroneously think that the consumer has sent a drain signal,
    therefore MinAcceptedVersion was increased.
- Version: 7 (MinAcceptedVersion: 6)
  - Three new aggregations (SQRDIFF, FINAL_VARIANCE, FINAL_STDDEV) were
    introduced to support local and final aggregation of the builtin
    functions STDDEV and VARIANCE. These new aggregations would be unrecognized
    by a server running older versions, hence the version bump. However, a
    server running v7 can still process all plans from servers running v6,
    thus the MinAcceptedVersion is kept at 6.
- Version: 8 (MinAcceptedVersion: 6)
  - An InterleavedReaderJoiner processor was introduced to enable more
    efficient joins between interleaved tables. The new processor spec would be
    unrecognized by a server running older versions, hence the version bump.
<<<<<<< HEAD
    Servers running v8 can still execute regular joins between interleaved
    tables from servers running v6, thus the MinAcceptedVersion is kept at 6.
=======
    Servers running v7 can still execute regular joins between interleaved
    tables from servers running v6, thus the MinAcceptedVersion is kept at 6.
- Version: 9 (MinAcceptedVersion: 6)
  - Many changes were made without bumping the version. These changes involved
    changes to the semantics of existing processors. These changes include:
    - Two new join types (LEFT_SEMI, LEFT_ANTI) were added to the JoinType enum
      to support new types of joins that can be used to improve performance of
      certain queries. The new join types would not be recognized by a server
      with an old version number.
    - The JoinReaderSpec was modified by adding three new properties
      (lookup_columns, on_expr, and index_map) to enable the JoinReader to perform
      lookup joins enabling more efficient joins for certain queries. Old server
      versions would not recognize these new properties.
    - Two new join types (INTERSECT_ALL, EXCEPT_ALL) were added to the sqlbase.JoinType
      enum to support INTERSECT and EXCEPT queries. These "set operation" queries
      can now be planned by DistSQL, and older versions will not be capable of
      supporting these queries.
    - The ARRAY_AGG and JSON_AGG aggregate functions were added to the
      AggregatorSpec_Func enum. Older versions will not recognize these new enum
      members, and will not be able to support aggregations with either.
    - IMPORT was changed to support importing CSVs with no primary key specified.
      This required a change to the CSV proto semantics, making old and new
      versions mutually incompatible. This was an EXPERIMENTAL feature in 1.1 and
      thus we do not bump the MinAcceptedVersion, even though IMPORT in mixed
      clusters without primary keys will succeed with incorrect results.
    - TableReader was extended to support physical checks. Old versions would not
      recognize these new fields.
>>>>>>> 828caaad
<|MERGE_RESOLUTION|>--- conflicted
+++ resolved
@@ -16,11 +16,7 @@
   - An InterleavedReaderJoiner processor was introduced to enable more
     efficient joins between interleaved tables. The new processor spec would be
     unrecognized by a server running older versions, hence the version bump.
-<<<<<<< HEAD
     Servers running v8 can still execute regular joins between interleaved
-    tables from servers running v6, thus the MinAcceptedVersion is kept at 6.
-=======
-    Servers running v7 can still execute regular joins between interleaved
     tables from servers running v6, thus the MinAcceptedVersion is kept at 6.
 - Version: 9 (MinAcceptedVersion: 6)
   - Many changes were made without bumping the version. These changes involved
@@ -46,5 +42,4 @@
       thus we do not bump the MinAcceptedVersion, even though IMPORT in mixed
       clusters without primary keys will succeed with incorrect results.
     - TableReader was extended to support physical checks. Old versions would not
-      recognize these new fields.
->>>>>>> 828caaad
+      recognize these new fields.