--- conflicted
+++ resolved
@@ -21,10 +21,7 @@
 	ctx.WriteString("ALTER DATABASE ")
 	ctx.FormatNode(&node.Name)
 	ctx.WriteString(" OWNER TO ")
-<<<<<<< HEAD
 	ctx.FormatNode(&node.Owner)
-=======
-	ctx.FormatNameP(&node.Owner)
 }
 
 // AlterDatabaseAddRegion represents a ALTER DATABASE ADD REGION(S) statement.
@@ -73,5 +70,4 @@
 	ctx.FormatNode(&node.Name)
 	ctx.WriteString(" ")
 	node.Survive.Format(ctx)
->>>>>>> be8d0024
 }